use std::{cmp::Ordering, sync::Arc};

use shared_crypto::intent::Intent;
use sui_keys::keystore::{AccountKeystore, Keystore};
use sui_sdk::{
    rpc_types::{SuiTransactionBlockResponse, SuiTransactionBlockResponseOptions},
    wallet_context::WalletContext,
    SuiClient,
};
use sui_transaction_builder::TransactionBuilder;
use sui_types::{
    base_types::{ObjectID, SuiAddress},
    messages::{Transaction, TransactionData},
    quorum_driver_types::ExecuteTransactionRequestType,
};

use af_read_api::get_all_coins;
use af_types::{
    gas_info::GasInfo,
    move_call_args::{MoveCallArgs, TryIntoMoveCallArgs},
};

#[derive(Clone)]
pub struct SignedTransactionCaller<C> {
    pub api: SignedTransactionApi,
    pub config: C,
}

impl<C> SignedTransactionCaller<C> {
    pub async fn new(context: WalletContext, config: C) -> anyhow::Result<Self> {
        let api = SignedTransactionApi::from_context(context).await?;
        Ok(Self { api, config })
    }

    pub async fn call_with_effects<T: TryIntoMoveCallArgs<C>>(
        &self,
        args: T,
        gas: GasInfo,
    ) -> anyhow::Result<SuiTransactionBlockResponse> {
        self.api
            .sign_and_execute_with_effects(self.tx_data(args, gas).await?)
            .await
    }

    pub async fn call<T: TryIntoMoveCallArgs<C>>(
        &self,
        args: T,
        gas: GasInfo,
        options: SuiTransactionBlockResponseOptions,
    ) -> anyhow::Result<SuiTransactionBlockResponse> {
        self.api
            .sign_and_execute(self.tx_data(args, gas).await?, options)
            .await
    }

    async fn tx_data<T: TryIntoMoveCallArgs<C>>(
        &self,
        args: T,
        gas: GasInfo,
    ) -> anyhow::Result<TransactionData> {
        let builder = SignedTransactionBuilder {
            config: &self.config,
            builder: self.api.client.transaction_builder(),
            sender: self.api.sender,
            gas,
        };
        builder.call(args).await
    }
}

pub struct SignedTransactionBuilder<'a, C> {
    config: &'a C,
    sender: SuiAddress,
    gas: GasInfo,
    builder: &'a TransactionBuilder,
}

impl<'a, C> SignedTransactionBuilder<'a, C> {
    async fn call<T: TryIntoMoveCallArgs<C>>(&self, args: T) -> anyhow::Result<TransactionData> {
        let MoveCallArgs {
            package,
            module,
            function,
            type_args,
            call_args,
        } = args.try_into_args(self.config)?;
        self.builder
            .move_call(
                self.sender,
                package,
                module,
                function,
                type_args,
                call_args,
                self.gas.object,
                self.gas.budget,
            )
            .await
    }
}

#[derive(Clone)]
pub struct SignedTransactionApi {
    pub client: Arc<SuiClient>,
    pub sender: SuiAddress,
    pub keystore: Arc<Keystore>,
}

impl SignedTransactionApi {
    pub async fn from_context(mut context: WalletContext) -> anyhow::Result<Self> {
        let client = context.get_client().await?;
        let sender = context.active_address()?;
        let keystore = context.config.into_inner().keystore;
        Ok(Self {
            client: Arc::new(client),
            sender,
            keystore: Arc::new(keystore),
        })
    }

    pub fn new(
        client: Arc<SuiClient>,
        sender: SuiAddress,
        keystore: Arc<Keystore>,
    ) -> anyhow::Result<Self> {
        Ok(Self {
            client,
            sender,
            keystore,
        })
    }

    pub fn reuse_client(
        client: Arc<SuiClient>,
        mut context: WalletContext,
    ) -> anyhow::Result<Self> {
        let sender = context.active_address()?;
        let keystore = Arc::new(context.config.into_inner().keystore);
        Ok(Self {
            client,
            sender,
            keystore,
        })
    }

    pub async fn sign_and_execute(
        &self,
        tx_data: TransactionData,
        options: SuiTransactionBlockResponseOptions,
    ) -> anyhow::Result<SuiTransactionBlockResponse> {
        let signature =
            self.keystore
                .sign_secure(&self.sender, &tx_data, Intent::sui_transaction())?;
<<<<<<< HEAD
=======

>>>>>>> 5d7912e5
        let transaction =
            Transaction::from_data(tx_data, Intent::sui_transaction(), vec![signature]).verify()?;
        let request_type = Some(ExecuteTransactionRequestType::WaitForLocalExecution);
        Ok(self
            .client
            .quorum_driver_api()
            .execute_transaction_block(transaction, options, request_type)
            .await?)
    }

    pub async fn sign_and_execute_with_effects(
        &self,
        tx_data: TransactionData,
    ) -> anyhow::Result<SuiTransactionBlockResponse> {
        let options = SuiTransactionBlockResponseOptions::new().with_effects();
        self.sign_and_execute(tx_data, options).await
    }

    pub async fn get_coin_amount(
        &self,
        amount: u64,
        coin_type: String,
    ) -> anyhow::Result<ObjectID> {
        let coins = get_all_coins(&self.client, self.sender, coin_type).await?;

        let mut equal = None;
        let mut greater = None;
        for (i, coin) in coins.data.iter().enumerate() {
            match coin.balance.cmp(&amount) {
                Ordering::Equal => {
                    equal = Some(i);
                    break;
                }
                Ordering::Greater => {
                    greater = Some(i);
                }
                _ => {}
            }
        }

        let coin = if let Some(i) = equal {
            coins.data[i].coin_object_id
        } else if let Some(i) = greater {
            let primary = &coins.data[i];
            let tx_data = self
                .client
                .transaction_builder()
                .split_coin(
                    self.sender,
                    primary.coin_object_id,
                    vec![amount, primary.balance - amount],
                    None,
                    1000,
                )
                .await?;
            let response = self.sign_and_execute_with_effects(tx_data).await?;
            assert!(
                response.confirmed_local_execution.is_some()
                    && response.confirmed_local_execution.unwrap()
            );
            primary.coin_object_id
        } else {
            ObjectID::ZERO
        };

        Ok(coin)
    }
}<|MERGE_RESOLUTION|>--- conflicted
+++ resolved
@@ -151,10 +151,7 @@
         let signature =
             self.keystore
                 .sign_secure(&self.sender, &tx_data, Intent::sui_transaction())?;
-<<<<<<< HEAD
-=======
-
->>>>>>> 5d7912e5
+
         let transaction =
             Transaction::from_data(tx_data, Intent::sui_transaction(), vec![signature]).verify()?;
         let request_type = Some(ExecuteTransactionRequestType::WaitForLocalExecution);
